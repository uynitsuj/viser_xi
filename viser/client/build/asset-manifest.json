--- conflicted
+++ resolved
@@ -1,24 +1,13 @@
 {
   "files": {
     "main.css": "/static/css/main.82973013.css",
-<<<<<<< HEAD
-    "main.js": "/static/js/main.c3d83120.js",
+    "main.js": "/static/js/main.ac68210a.js",
     "index.html": "/index.html",
     "main.82973013.css.map": "/static/css/main.82973013.css.map",
-    "main.c3d83120.js.map": "/static/js/main.c3d83120.js.map"
+    "main.ac68210a.js.map": "/static/js/main.ac68210a.js.map"
   },
   "entrypoints": [
     "static/css/main.82973013.css",
-    "static/js/main.c3d83120.js"
-=======
-    "main.js": "/static/js/main.cb2c0246.js",
-    "index.html": "/index.html",
-    "main.82973013.css.map": "/static/css/main.82973013.css.map",
-    "main.cb2c0246.js.map": "/static/js/main.cb2c0246.js.map"
-  },
-  "entrypoints": [
-    "static/css/main.82973013.css",
-    "static/js/main.cb2c0246.js"
->>>>>>> 59962da0
+    "static/js/main.ac68210a.js"
   ]
 }