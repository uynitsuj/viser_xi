import {
  IconAdjustments,
  IconBinaryTree2,
  IconCloudCheck,
  IconCloudOff,
  IconTool,
} from "@tabler/icons-react";
<<<<<<< HEAD
import { Tabs } from "@mantine/core";
import { ViewerContext } from "..";
import React from "react";
import ServerControls from "./Server";
import SceneTreeTable from "./SceneTreeTable";
import Generated from "./Generated";
=======
import { Tabs, TabsValue } from "@mantine/core";
import { ViewerContext } from "..";
import React from "react";
import GeneratedControls from "./Generated";
import ServerControls from "./Server";
import SceneTreeTable from "./SceneTreeTable";
>>>>>>> 59962da0

/** Root component for control panel. Parents a set of control tabs. */
export default function ControlPanel() {
  const viewer = React.useContext(ViewerContext)!;
<<<<<<< HEAD
  const showGenerated =
    Object.keys(viewer.useGui((state) => state.guiConfigFromId)).length > 0;

  return (
    <Tabs radius="xs" defaultValue={showGenerated ? "generated": "server"}>
=======
  const showGenerated = viewer.useGui((state) => state.guiNames.length > 0);

  const [tabState, setTabState] = React.useState<TabsValue>("server");

  // Switch to generated tab once populated.
  React.useEffect(() => {
    showGenerated && setTabState("generated");
  }, [showGenerated]);

  return (
    <Tabs radius="xs" value={tabState} onTabChange={setTabState}>
>>>>>>> 59962da0
      <Tabs.List>
        {showGenerated ? (
          <Tabs.Tab value="generated" icon={<IconAdjustments size="0.8rem" />}>
            Control
          </Tabs.Tab>
        ) : null}
        <Tabs.Tab value="server" icon={<IconTool size="1rem" />}>
          Server
        </Tabs.Tab>
        <Tabs.Tab value="scene" icon={<IconBinaryTree2 size="1rem" />}>
          Scene
        </Tabs.Tab>
      </Tabs.List>

      {showGenerated ? (
        <Tabs.Panel value="generated" pt="xs" p="sm">
<<<<<<< HEAD
          <Generated />
=======
          <GeneratedControls />
>>>>>>> 59962da0
        </Tabs.Panel>
      ) : null}

      <Tabs.Panel value="server" pt="xs" p="sm">
        <ServerControls />
      </Tabs.Panel>

      <Tabs.Panel value="scene" pt="xs" p="sm">
        <SceneTreeTable compact={true} />
      </Tabs.Panel>
    </Tabs>
  );
}
/* Icon and label telling us the current status of the websocket connection. */
export function ConnectionStatus() {
  const { useGui } = React.useContext(ViewerContext)!;
  const connected = useGui((state) => state.websocketConnected);
  const server = useGui((state) => state.server);
  const label = useGui((state) => state.label);

  const StatusIcon = connected ? IconCloudCheck : IconCloudOff;
  return (
    <>
      <StatusIcon
        color={connected ? "#0b0" : "#b00"}
        style={{
          transform: "translateY(0.1em) scale(1.2)",
          width: "1em",
          height: "1em",
        }}
      />
      &nbsp; &nbsp;
      {label === "" ? server : label}
    </>
  );
}<|MERGE_RESOLUTION|>--- conflicted
+++ resolved
@@ -5,33 +5,19 @@
   IconCloudOff,
   IconTool,
 } from "@tabler/icons-react";
-<<<<<<< HEAD
-import { Tabs } from "@mantine/core";
-import { ViewerContext } from "..";
-import React from "react";
-import ServerControls from "./Server";
-import SceneTreeTable from "./SceneTreeTable";
-import Generated from "./Generated";
-=======
 import { Tabs, TabsValue } from "@mantine/core";
 import { ViewerContext } from "..";
 import React from "react";
 import GeneratedControls from "./Generated";
 import ServerControls from "./Server";
 import SceneTreeTable from "./SceneTreeTable";
->>>>>>> 59962da0
 
 /** Root component for control panel. Parents a set of control tabs. */
 export default function ControlPanel() {
   const viewer = React.useContext(ViewerContext)!;
-<<<<<<< HEAD
-  const showGenerated =
-    Object.keys(viewer.useGui((state) => state.guiConfigFromId)).length > 0;
 
-  return (
-    <Tabs radius="xs" defaultValue={showGenerated ? "generated": "server"}>
-=======
-  const showGenerated = viewer.useGui((state) => state.guiNames.length > 0);
+  // TODO: will result in unnecessary re-renders
+  const showGenerated = Object.keys(viewer.useGui((state) => state.guiConfigFromId)).length > 0;
 
   const [tabState, setTabState] = React.useState<TabsValue>("server");
 
@@ -42,7 +28,6 @@
 
   return (
     <Tabs radius="xs" value={tabState} onTabChange={setTabState}>
->>>>>>> 59962da0
       <Tabs.List>
         {showGenerated ? (
           <Tabs.Tab value="generated" icon={<IconAdjustments size="0.8rem" />}>
@@ -59,11 +44,7 @@
 
       {showGenerated ? (
         <Tabs.Panel value="generated" pt="xs" p="sm">
-<<<<<<< HEAD
-          <Generated />
-=======
           <GeneratedControls />
->>>>>>> 59962da0
         </Tabs.Panel>
       ) : null}
 
