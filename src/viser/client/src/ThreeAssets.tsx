--- conflicted
+++ resolved
@@ -58,12 +58,8 @@
 
 const PointCloudMaterial = /* @__PURE__ */ shaderMaterial(
   { scale: 1.0, point_ball_norm: 0.0 },
-<<<<<<< HEAD
-  `precision mediump float;
-=======
   `
   precision mediump float;
->>>>>>> 382f3973
 
   varying vec3 vPosition;
   varying vec3 vColor; // in the vertex shader
@@ -100,11 +96,7 @@
     pointSize: number;
     /** We visualize each point as a 2D ball, which is defined by some norm. */
     pointBallNorm: number;
-<<<<<<< HEAD
-    points: Uint16Array /* Actually float16. */;
-=======
     points: Uint16Array; // Contains float16.
->>>>>>> 382f3973
     colors: Uint8Array;
   }
 >(function PointCloud(props, ref) {
