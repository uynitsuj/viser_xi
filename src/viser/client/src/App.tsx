--- conflicted
+++ resolved
@@ -209,13 +209,8 @@
   );
   return (
     <Canvas
-<<<<<<< HEAD
-      camera={{ position: [3.0, 3.0, -3.0] }}
-      gl={{ antialias: false, outputEncoding: THREE.sRGBEncoding }}
-=======
       camera={{ position: [-3.0, 3.0, -3.0], near: 0.05 }}
       gl={{ preserveDrawingBuffer: true }}
->>>>>>> 394b75bf
       style={{
         position: "relative",
         zIndex: 0,
@@ -267,24 +262,7 @@
       <AdaptiveEvents />
       <SceneContextSetter />
       <SynchronizedCameraControls />
-<<<<<<< HEAD
-      <Selection>
-        <SceneNodeThreeObject name="" parent={null} />
-        <EffectComposer enabled={false} autoClear={false}>
-          <Outline
-            hiddenEdgeColor={0xfbff00}
-            visibleEdgeColor={0xfbff00}
-            blendFunction={BlendFunction.SCREEN} // set this to BlendFunction.ALPHA for dark outlines
-            kernelSize={KernelSize.MEDIUM}
-            edgeStrength={30.0}
-            height={480}
-            blur
-          />
-        </EffectComposer>
-      </Selection>
-=======
       <SceneNodeThreeObject name="" parent={null} />
->>>>>>> 394b75bf
       <Environment path="/hdri/" files="potsdamer_platz_1k.hdr" />
       <directionalLight color={0xffffff} intensity={1.0} position={[0, 1, 0]} />
       <directionalLight
