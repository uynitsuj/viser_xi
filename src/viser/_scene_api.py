from __future__ import annotations

import asyncio
import io
import time
import warnings
from collections.abc import Coroutine
from concurrent.futures import ThreadPoolExecutor
from typing import TYPE_CHECKING, Callable, Tuple, TypeVar, Union, cast, get_args

import imageio.v3 as iio
import numpy as np
from typing_extensions import Literal, ParamSpec, TypeAlias, assert_never

from . import _messages
from . import transforms as tf
from ._scene_handles import (
    AmbientLightHandle,
    BatchedAxesHandle,
    BoneState,
    CameraFrustumHandle,
    DirectionalLightHandle,
    FrameHandle,
    GaussianSplatHandle,
    GlbHandle,
    GridHandle,
    Gui3dContainerHandle,
    HemisphereLightHandle,
    ImageHandle,
    LabelHandle,
    MeshHandle,
    MeshSkinnedBoneHandle,
    MeshSkinnedHandle,
    PointCloudHandle,
    PointLightHandle,
    RectAreaLightHandle,
    SceneNodeHandle,
    SceneNodePointerEvent,
    ScenePointerEvent,
    SplineCatmullRomHandle,
    SplineCubicBezierHandle,
    SpotLightHandle,
    TransformControlsHandle,
    _ClickableSceneNodeHandle,
    _TransformControlsState,
    colors_to_uint8,
)

if TYPE_CHECKING:
    import trimesh

    from ._viser import ClientHandle, ViserServer
    from .infra import ClientId


P = ParamSpec("P")


RgbTupleOrArray: TypeAlias = Union[
    Tuple[int, int, int], Tuple[float, float, float], np.ndarray
]

NoneOrCoroutine = TypeVar("NoneOrCoroutine", None, Coroutine)


def _encode_rgb(rgb: RgbTupleOrArray) -> tuple[int, int, int]:
    if isinstance(rgb, np.ndarray):
        assert rgb.shape == (3,)
    rgb_fixed = tuple(
        int(value) if np.issubdtype(type(value), np.integer) else int(value * 255)
        for value in rgb
    )
    assert len(rgb_fixed) == 3
    return rgb_fixed  # type: ignore


def _encode_image_binary(
    image: np.ndarray,
    format: Literal["png", "jpeg"],
    jpeg_quality: int | None = None,
) -> tuple[Literal["image/png", "image/jpeg"], bytes]:
    media_type: Literal["image/png", "image/jpeg"]
    image = colors_to_uint8(image)
    with io.BytesIO() as data_buffer:
        if format == "png":
            media_type = "image/png"
            iio.imwrite(data_buffer, image, extension=".png")
        elif format == "jpeg":
            media_type = "image/jpeg"
            iio.imwrite(
                data_buffer,
                image[..., :3],  # Strip alpha.
                extension=".jpeg",
                quality=75 if jpeg_quality is None else jpeg_quality,
            )
        else:
            assert_never(format)
        binary = data_buffer.getvalue()
    return media_type, binary


TVector = TypeVar("TVector", bound=tuple)


def cast_vector(vector: TVector | np.ndarray, length: int) -> TVector:
    if not isinstance(vector, tuple):
        assert cast(np.ndarray, vector).shape == (
            length,
        ), f"Expected vector of shape {(length,)}, but got {vector.shape} instead"
    return cast(TVector, tuple(map(float, vector)))


class SceneApi:
    """Interface for adding 3D primitives to the scene.

    Used by both our global server object, for sharing the same GUI elements
    with all clients, and by individual client handles."""

    def __init__(
        self,
        owner: ViserServer | ClientHandle,  # Who do I belong to?
        thread_executor: ThreadPoolExecutor,
        event_loop: asyncio.AbstractEventLoop,
    ) -> None:
        from ._viser import ViserServer

        self._thread_executor = thread_executor
        self._event_loop = event_loop

        self._owner = owner
        """Entity that owns this API."""

        self._websock_interface = (
            owner._websock_server
            if isinstance(owner, ViserServer)
            else owner._websock_connection
        )
        """Interface for sending and listening to messages."""

        self._handle_from_transform_controls_name: dict[
            str, TransformControlsHandle
        ] = {}
        self._handle_from_node_name: dict[str, SceneNodeHandle] = {}

        self._scene_pointer_cb: (
            Callable[[ScenePointerEvent], None | Coroutine] | None
        ) = None
        self._scene_pointer_done_cb: Callable[[], None | Coroutine] = lambda: None
        self._scene_pointer_event_type: _messages.ScenePointerEventType | None = None

        # Set up world axes handle.
        self.world_axes: FrameHandle = self.add_frame(
            "/WorldAxes",
            axes_radius=0.0125,
        )
        """Handle for the world axes, which are created by default."""

        self.world_axes.visible = False

        self._websock_interface.register_handler(
            _messages.TransformControlsUpdateMessage,
            self._handle_transform_controls_updates,
        )
        self._websock_interface.register_handler(
            _messages.SceneNodeClickMessage,
            self._handle_node_click_updates,
        )
        self._websock_interface.register_handler(
            _messages.ScenePointerMessage,
            self._handle_scene_pointer_updates,
        )

    def set_up_direction(
        self,
        direction: Literal["+x", "+y", "+z", "-x", "-y", "-z"]
        | tuple[float, float, float]
        | np.ndarray,
    ) -> None:
        """Set the global up direction of the scene. By default we follow +Z-up
        (similar to Blender, 3DS Max, ROS, etc), the most common alternative is
        +Y (OpenGL, Maya, etc).

        Args:
            direction: New up direction. Can either be a string (one of +x, +y,
                +z, -x, -y, -z) or a length-3 direction vector.
        """
        if isinstance(direction, str):
            direction = {
                "+x": (1, 0, 0),
                "+y": (0, 1, 0),
                "+z": (0, 0, 1),
                "-x": (-1, 0, 0),
                "-y": (0, -1, 0),
                "-z": (0, 0, -1),
            }[direction]
        assert not isinstance(direction, str)

        default_three_up = np.array([0.0, 1.0, 0.0])
        direction = np.asarray(direction)

        def rotate_between(before: np.ndarray, after: np.ndarray) -> tf.SO3:
            assert before.shape == after.shape == (3,)
            before = before / np.linalg.norm(before)
            after = after / np.linalg.norm(after)

            angle = np.arccos(np.clip(np.dot(before, after), -1, 1))
            axis = np.cross(before, after)
            if np.allclose(axis, np.zeros(3), rtol=1e-3, atol=1e-5):
                unit_vector = np.arange(3) == np.argmin(np.abs(before))
                axis = np.cross(before, unit_vector)
            axis = axis / np.linalg.norm(axis)
            return tf.SO3.exp(angle * axis)

        R_threeworld_world = rotate_between(direction, default_three_up)

        # Rotate the world frame such that:
        #     If we set +Y to up, +X and +Z should face the camera.
        #     If we set +Z to up, +X and +Y should face the camera.
        # In App.tsx, the camera is initialized at [-3, 3, -3] in the threejs
        # coordinate frame.
        desired_fwd = np.array([-1.0, 0.0, -1.0]) / np.sqrt(2.0)
        current_fwd = R_threeworld_world @ (np.ones(3) / np.sqrt(3.0))
        current_fwd = current_fwd * np.array([1.0, 0.0, 1.0])
        current_fwd = current_fwd / np.linalg.norm(current_fwd)
        R_threeworld_world = (
            tf.SO3.from_y_radians(  # Rotate around the null space / up direction.
                np.arctan2(
                    np.cross(current_fwd, desired_fwd)[1],
                    np.dot(current_fwd, desired_fwd),
                ),
            )
            @ R_threeworld_world
        )

        if not np.any(np.isnan(R_threeworld_world.wxyz)):
            # Set the orientation of the root node.
            self._websock_interface.queue_message(
                _messages.SetOrientationMessage(
                    "", cast_vector(R_threeworld_world.wxyz, 4)
                )
            )

    def set_global_visibility(self, visible: bool) -> None:
        """Set visibility for all scene nodes. If set to False, all scene nodes
        will be hidden.

        This can be useful when we've called
        :meth:`SceneApi.set_background_image()`, and want to hide everything
        except for the background.

        Args:
            visible: Whether or not all scene nodes should be visible.
        """
        self._websock_interface.queue_message(
            _messages.SetSceneNodeVisibilityMessage("", visible)
        )

    def add_light_directional(
        self,
        name: str,
        color: Tuple[int, int, int] = (255, 255, 255),
        intensity: float = 1.0,
        wxyz: tuple[float, float, float, float] | np.ndarray = (1.0, 0.0, 0.0, 0.0),
        position: tuple[float, float, float] = (0.0, 0.0, 0.0),
        visible: bool = True,
    ) -> DirectionalLightHandle:
        """
        Add a directional light to the scene.

        Args:
            name: A scene tree name. Names in the format of /parent/child can be used to
                define a kinematic tree.
            color: Color of the light.
            intensity: Light's strength/intensity.
            wxyz: Quaternion rotation to parent frame from local frame (R_pl).
            position: Translation to parent frame from local frame (t_pl).
            visible: Whether or not this scene node is initially visible.

        Returns:
            Handle for manipulating scene node.
        """

        message = _messages.DirectionalLightMessage(
            name, _messages.DirectionalLightProps(color, intensity)
        )
        return DirectionalLightHandle._make(
            self, message, name, wxyz, position, visible
        )

    def add_light_ambient(
        self,
        name: str,
        color: Tuple[int, int, int] = (255, 255, 255),
        intensity: float = 1.0,
        wxyz: tuple[float, float, float, float] | np.ndarray = (1.0, 0.0, 0.0, 0.0),
        position: tuple[float, float, float] | np.ndarray = (0.0, 0.0, 0.0),
        visible: bool = True,
    ) -> AmbientLightHandle:
        """
        Add an ambient light to the scene.

        Args:
            name: A scene tree name. Names in the format of /parent/child can be used to
                define a kinematic tree.
            color: Color of the light.
            intensity: Light's strength/intensity.
            wxyz: Quaternion rotation to parent frame from local frame (R_pl).
            position: Translation to parent frame from local frame (t_pl).
            visible: Whether or not this scene node is initially visible.

        Returns:
            Handle for manipulating scene node.
        """

        message = _messages.AmbientLightMessage(
            name, _messages.AmbientLightProps(color, intensity)
        )
        return AmbientLightHandle._make(self, message, name, wxyz, position, visible)

    def add_light_hemisphere(
        self,
        name: str,
        sky_color: Tuple[int, int, int] = (255, 255, 255),
        ground_color: Tuple[int, int, int] = (255, 255, 255),
        intensity: float = 1.0,
        wxyz: tuple[float, float, float, float] | np.ndarray = (1.0, 0.0, 0.0, 0.0),
        position: tuple[float, float, float] = (0.0, 0.0, 0.0),
        visible: bool = True,
    ) -> HemisphereLightHandle:
        """
        Add a hemisphere light to the scene.

        Args:
            name: A scene tree name. Names in the format of /parent/child can be used to
                define a kinematic tree.
            sky_color: The light's sky color.
            ground_color: The light's ground color.
            intensity: Light's strength/intensity.
            wxyz: Quaternion rotation to parent frame from local frame (R_pl).
            position: Translation to parent frame from local frame (t_pl).
            visible: Whether or not this scene node is initially visible.

        Returns:
            Handle for manipulating scene node.
        """

        message = _messages.HemisphereLightMessage(
            name, _messages.HemisphereLightProps(sky_color, ground_color, intensity)
        )
        return HemisphereLightHandle._make(self, message, name, wxyz, position, visible)

    def add_light_point(
        self,
        name: str,
        color: Tuple[int, int, int] = (255, 255, 255),
        intensity: float = 1.0,
        distance: float = 0.0,
        decay: float = 2.0,
        wxyz: tuple[float, float, float, float] | np.ndarray = (1.0, 0.0, 0.0, 0.0),
        position: tuple[float, float, float] = (0.0, 0.0, 0.0),
        visible: bool = True,
    ) -> PointLightHandle:
        """
        Add a point light to the scene.

        Args:
            name: A scene tree name. Names in the format of /parent/child can be used to
                define a kinematic tree.
            color: Color of the light.
            intensity: Light's strength/intensity.
            distance: Maximum distance of light.
            decay: The amount the light dims along the distance of the light.
            wxyz: Quaternion rotation to parent frame from local frame (R_pl).
            position: Translation to parent frame from local frame (t_pl).
            visible: Whether or not this scene node is initially visible.

        Returns:
            Handle for manipulating scene node.
        """

        message = _messages.PointLightMessage(
            name,
            _messages.PointLightProps(
                color=color,
                intensity=intensity,
                distance=distance,
                decay=decay,
            ),
        )
        return PointLightHandle._make(self, message, name, wxyz, position, visible)

    def add_light_rectarea(
        self,
        name: str,
        color: Tuple[int, int, int] = (255, 255, 255),
        intensity: float = 1.0,
        width: float = 10.0,
        height: float = 10.0,
        wxyz: tuple[float, float, float, float] | np.ndarray = (1.0, 0.0, 0.0, 0.0),
        position: tuple[float, float, float] = (0.0, 0.0, 0.0),
        visible: bool = True,
    ) -> RectAreaLightHandle:
        """
        Add a rectangular area light to the scene.

        Args:
            name: A scene tree name. Names in the format of /parent/child can be used to
                define a kinematic tree.
            color: Color of the light.
            intensity: Light's strength/intensity.
            width: The width of the light.
            height: The height of the light.
            wxyz: Quaternion rotation to parent frame from local frame (R_pl).
            position: Translation to parent frame from local frame (t_pl).
            visible: Whether or not this scene node is initially visible.

        Returns:
            Handle for manipulating scene node.
        """

        message = _messages.RectAreaLightMessage(
            name=name,
            props=_messages.RectAreaLightProps(
                color=color,
                intensity=intensity,
                width=width,
                height=height,
            ),
        )
        return RectAreaLightHandle._make(self, message, name, wxyz, position, visible)

    def add_light_spot(
        self,
        name: str,
        color: Tuple[int, int, int] = (255, 255, 255),
        distance: float = 0.0,
        angle: float = np.pi / 3,
        penumbra: float = 0.0,
        decay: float = 2.0,
        intensity: float = 1.0,
        wxyz: tuple[float, float, float, float] | np.ndarray = (1.0, 0.0, 0.0, 0.0),
        position: tuple[float, float, float] = (0.0, 0.0, 0.0),
        visible: bool = True,
    ) -> SpotLightHandle:
        """
        Add a spot light to the scene.

        Args:
            name: A scene tree name. Names in the format of /parent/child can be used to
                define a kinematic tree.
            color: Color of the light.
            distance: Maximum distance of light.
            angle: Maximum extent of the spotlight, in radians, from its direction.
                Should be no more than Math.PI/2.
            penumbra: Percent of the spotlight cone that is attenuated due to penumbra.
                Between 0 and 1.
            decay: The amount the light dims along the distance of the light.
            intensity: Light's strength/intensity.
            wxyz: Quaternion rotation to parent frame from local frame (R_pl).
            position: Translation to parent frame from local frame (t_pl).
            visible: Whether or not this scene node is initially visible.

        Returns:
            Handle for manipulating scene node.
        """

        message = _messages.SpotLightMessage(
            name,
            _messages.SpotLightProps(
                color, intensity, distance, angle, penumbra, decay
            ),
        )
        return SpotLightHandle._make(self, message, name, wxyz, position, visible)

    def set_environment_map(
        self,
        hdri: None
        | Literal[
            "apartment",
            "city",
            "dawn",
            "forest",
            "lobby",
            "night",
            "park",
            "studio",
            "sunset",
            "warehouse",
        ] = "warehouse",
        background: bool = False,
        background_blurriness: float = 0.0,
        background_intensity: float = 1.0,
        background_rotation: tuple[float, float, float] = (0.0, 0.0, 0.0),
        environment_intensity: float = 1.0,
        environment_rotation: tuple[float, float, float] = (0.0, 0.0, 0.0),
    ) -> None:
        """Set the environment map for the scene. This will set some lights and background.

        Args:
            hdri: Preset HDRI environment to use.
            background: Show or hide the environment map in the background.
            background_blurriness: Blur factor of the environment map background (0-1).
            background_intensity: Intensity of the background.
            background_rotation: Rotation of the background in radians.
            environment_intensity: Intensity of the environment lighting.
            environment_rotation: Rotation of the environment lighting in radians.
        """
        self._websock_interface.queue_message(
            _messages.EnvironmentMapMessage(
                hdri=hdri,
                background=background,
                background_blurriness=background_blurriness,
                background_intensity=background_intensity,
                background_rotation=background_rotation,
                environment_intensity=environment_intensity,
                environment_rotation=environment_rotation,
            )
        )

    def enable_default_lights(self, enabled: bool = True) -> None:
        """Enable/disable the default lights in the scene. If not otherwise
        specified, default lighting will be enabled.

        This does not affect lighting from the environment map. To turn these off,
        see :meth:`SceneApi.set_environment_map()`.

        Args:
            enabled: True if user wants default lighting. False is user does
                not want default lighting.
        """
        self._websock_interface.queue_message(_messages.EnableLightsMessage(enabled))

    def add_glb(
        self,
        name: str,
        glb_data: bytes,
        scale: float = 1.0,
        wxyz: tuple[float, float, float, float] | np.ndarray = (1.0, 0.0, 0.0, 0.0),
        position: tuple[float, float, float] | np.ndarray = (0.0, 0.0, 0.0),
        visible: bool = True,
    ) -> GlbHandle:
        """Add a general 3D asset via binary glTF (GLB).

        For glTF files, it's often simpler to use `trimesh.load()` with
        `.add_mesh_trimesh()`. This will call `.add_glb()` under the hood.

        For glTF features not supported by trimesh, glTF to GLB conversion can
        also be done programatically with libraries like `pygltflib`.

        Args:
            name: A scene tree name. Names in the format of /parent/child can be used to
              define a kinematic tree.
            glb_data: A binary payload.
            scale: A scale for resizing the GLB asset.
            wxyz: Quaternion rotation to parent frame from local frame (R_pl).
            position: Translation to parent frame from local frame (t_pl).
            visible: Whether or not this scene node is initially visible.

        Returns:
            Handle for manipulating scene node.
        """
        message = _messages.GlbMessage(name, _messages.GlbProps(glb_data, scale))
        return GlbHandle._make(self, message, name, wxyz, position, visible)

    def add_spline_catmull_rom(
        self,
        name: str,
        positions: tuple[tuple[float, float, float], ...] | np.ndarray,
        curve_type: Literal["centripetal", "chordal", "catmullrom"] = "centripetal",
        tension: float = 0.5,
        closed: bool = False,
        line_width: float = 1,
        color: RgbTupleOrArray = (20, 20, 20),
        segments: int | None = None,
        wxyz: tuple[float, float, float, float] | np.ndarray = (1.0, 0.0, 0.0, 0.0),
        position: tuple[float, float, float] | np.ndarray = (0.0, 0.0, 0.0),
        visible: bool = True,
    ) -> SplineCatmullRomHandle:
        """Add a spline to the scene using Catmull-Rom interpolation.

        This method creates a spline based on a set of positions and interpolates
        them using the Catmull-Rom algorithm. This can be used to create smooth curves.

        Args:
            name: A scene tree name. Names in the format of /parent/child can be used to
                define a kinematic tree.
            positions: A tuple of 3D positions (x, y, z) defining the spline's path.
            curve_type: Type of the curve ('centripetal', 'chordal', 'catmullrom').
            tension: Tension of the curve. Affects the tightness of the curve.
            closed: Boolean indicating if the spline is closed (forms a loop).
            line_width: Width of the spline line.
            color: Color of the spline as an RGB tuple.
            segments: Number of segments to divide the spline into.
            wxyz: Quaternion rotation to parent frame from local frame (R_pl).
            position: Translation to parent frame from local frame (t_pl).
            visible: Whether or not this scene node is initially visible.

        Returns:
            Handle for manipulating scene node.
        """
        if isinstance(positions, np.ndarray):
            assert len(positions.shape) == 2 and positions.shape[1] == 3
            positions = tuple(map(tuple, positions))  # type: ignore
        assert len(positions[0]) == 3
        assert isinstance(positions, tuple)
        message = _messages.CatmullRomSplineMessage(
            name,
            _messages.CatmullRomSplineProps(
                positions,
                curve_type,
                tension,
                closed,
                line_width,
                _encode_rgb(color),
                segments=segments,
            ),
        )
        return SplineCatmullRomHandle._make(
            self, message, name, wxyz, position, visible
        )

    def add_spline_cubic_bezier(
        self,
        name: str,
        positions: tuple[tuple[float, float, float], ...] | np.ndarray,
        control_points: tuple[tuple[float, float, float], ...] | np.ndarray,
        line_width: float = 1.0,
        color: RgbTupleOrArray = (20, 20, 20),
        segments: int | None = None,
        wxyz: tuple[float, float, float, float] | np.ndarray = (1.0, 0.0, 0.0, 0.0),
        position: tuple[float, float, float] | np.ndarray = (0.0, 0.0, 0.0),
        visible: bool = True,
    ) -> SplineCubicBezierHandle:
        """Add a spline to the scene using Cubic Bezier interpolation.

        This method allows for the creation of a cubic Bezier spline based on given
        positions and control points. It is useful for creating complex, smooth,
        curving shapes.

        Args:
            name: A scene tree name. Names in the format of /parent/child can be used to
                define a kinematic tree.
            positions: A tuple of 3D positions (x, y, z) defining the spline's key points.
            control_points: A tuple of control points for Bezier curve shaping.
            line_width: Width of the spline line.
            color: Color of the spline as an RGB tuple.
            segments: Number of segments to divide the spline into.
            wxyz: Quaternion rotation to parent frame from local frame (R_pl).
            position: Translation to parent frame from local frame (t_pl).
            visible: Whether or not this scene node is initially visible.

        Returns:
            Handle for manipulating scene node.
        """

        if isinstance(positions, np.ndarray):
            assert len(positions.shape) == 2 and positions.shape[1] == 3
            positions = tuple(map(tuple, positions))  # type: ignore
        if isinstance(control_points, np.ndarray):
            assert len(control_points.shape) == 2 and control_points.shape[1] == 3
            control_points = tuple(map(tuple, control_points))  # type: ignore

        assert isinstance(positions, tuple)
        assert isinstance(control_points, tuple)
        assert len(control_points) == (2 * len(positions) - 2)
        message = _messages.CubicBezierSplineMessage(
            name,
            _messages.CubicBezierSplineProps(
                positions,
                control_points,
                line_width,
                _encode_rgb(color),
                segments=segments,
            ),
        )
        return SplineCubicBezierHandle._make(
            self, message, name, wxyz, position, visible
        )

    def add_camera_frustum(
        self,
        name: str,
        fov: float,
        aspect: float,
        scale: float = 0.3,
        color: RgbTupleOrArray = (20, 20, 20),
        image: np.ndarray | None = None,
        format: Literal["png", "jpeg"] = "jpeg",
        jpeg_quality: int | None = None,
        wxyz: tuple[float, float, float, float] | np.ndarray = (1.0, 0.0, 0.0, 0.0),
        position: tuple[float, float, float] | np.ndarray = (0.0, 0.0, 0.0),
        visible: bool = True,
    ) -> CameraFrustumHandle:
        """Add a camera frustum to the scene for visualization.

        This method adds a frustum representation, typically used to visualize the
        field of view of a camera. It's helpful for understanding the perspective
        and coverage of a camera in the 3D space.

        Like all cameras in the viser Python API, frustums follow the OpenCV [+Z forward,
        +X right, +Y down] convention. fov is vertical in radians; aspect is width over height

        Args:
            name: A scene tree name. Names in the format of /parent/child can be used to
                define a kinematic tree.
            fov: Field of view of the camera (in radians).
            aspect: Aspect ratio of the camera (width over height).
            scale: Scale factor for the size of the frustum.
            color: Color of the frustum as an RGB tuple.
            image: Optional image to be displayed on the frustum.
            format: Format of the provided image ('png' or 'jpeg').
            jpeg_quality: Quality of the jpeg image (if jpeg format is used).
            wxyz: Quaternion rotation to parent frame from local frame (R_pl).
            position: Translation to parent frame from local frame (t_pl).
            visible: Whether or not this scene node is initially visible.

        Returns:
            Handle for manipulating scene node.
        """

        if image is not None:
            media_type, binary = _encode_image_binary(
                image, format, jpeg_quality=jpeg_quality
            )
        else:
            media_type = None
            binary = None

        message = _messages.CameraFrustumMessage(
            name=name,
            props=_messages.CameraFrustumProps(
                fov=fov,
                aspect=aspect,
                scale=scale,
                color=_encode_rgb(color),
                image_media_type=media_type,
                image_binary=binary,
            ),
        )
        return CameraFrustumHandle._make(self, message, name, wxyz, position, visible)

    def add_frame(
        self,
        name: str,
        show_axes: bool = True,
        axes_length: float = 0.5,
        axes_radius: float = 0.025,
        origin_radius: float | None = None,
        wxyz: tuple[float, float, float, float] | np.ndarray = (1.0, 0.0, 0.0, 0.0),
        position: tuple[float, float, float] | np.ndarray = (0.0, 0.0, 0.0),
        visible: bool = True,
    ) -> FrameHandle:
        """Add a coordinate frame to the scene.

        This method is used for adding a visual representation of a coordinate
        frame, which can help in understanding the orientation and position of
        objects in 3D space.

        For cases where we want to visualize many coordinate frames, like
        trajectories containing thousands or tens of thousands of frames,
        batching and calling :meth:`add_batched_axes()` may be a better choice
        than calling :meth:`add_frame()` in a loop.

        Args:
            name: A scene tree name. Names in the format of /parent/child can be used to
                define a kinematic tree.
            show_axes: Boolean to indicate whether to show the frame as a set of axes + origin sphere.
            axes_length: Length of each axis.
            axes_radius: Radius of each axis.
            origin_radius: Radius of the origin sphere. If not set, defaults to `2 * axes_radius`.
            wxyz: Quaternion rotation to parent frame from local frame (R_pl).
            position: Translation to parent frame from local frame (t_pl).
            visible: Whether or not this scene node is initially visible.

        Returns:
            Handle for manipulating scene node.
        """
        if origin_radius is None:
            origin_radius = axes_radius * 2
        message = _messages.FrameMessage(
            name=name,
            props=_messages.FrameProps(
                show_axes=show_axes,
                axes_length=axes_length,
                axes_radius=axes_radius,
                origin_radius=origin_radius,
            ),
        )
        return FrameHandle._make(self, message, name, wxyz, position, visible)

    def add_batched_axes(
        self,
        name: str,
        batched_wxyzs: tuple[tuple[float, float, float, float], ...] | np.ndarray,
        batched_positions: tuple[tuple[float, float, float], ...] | np.ndarray,
        axes_length: float = 0.5,
        axes_radius: float = 0.025,
        wxyz: tuple[float, float, float, float] | np.ndarray = (1.0, 0.0, 0.0, 0.0),
        position: tuple[float, float, float] | np.ndarray = (0.0, 0.0, 0.0),
        visible: bool = True,
    ) -> BatchedAxesHandle:
        """Visualize batched sets of coordinate frame axes.

        The functionality of :meth:`add_batched_axes()` overlaps significantly
        with :meth:`add_frame()` when `show_axes=True`. The primary difference
        is that :meth:`add_batched_axes()` supports multiple axes via the
        `wxyzs_batched` (shape Nx4) and `positions_batched` (shape Nx3)
        arguments.

        Axes that are batched and rendered via a single call to
        `add_batched_axes()` are instanced on the client; this will be much
        faster to render than `add_frame()` called in a loop.

        Args:
            name: A scene tree name. Names in the format of /parent/child can be used to
                define a kinematic tree.
            batched_wxyzs: Float array of shape (N,4).
            batched_positions: Float array of shape (N,3).
            axes_length: Length of each axis.
            axes_radius: Radius of each axis.
            wxyz: Quaternion rotation to parent frame from local frame (R_pl).
                This will be applied to all axes.
            position: Translation to parent frame from local frame (t_pl).
                This will be applied to all axes.
            visible: Whether or not this scene node is initially visible.

        Returns:
            Handle for manipulating scene node.
        """
        batched_wxyzs = np.asarray(batched_wxyzs)
        batched_positions = np.asarray(batched_positions)

        num_axes = batched_wxyzs.shape[0]
        assert batched_wxyzs.shape == (num_axes, 4)
        assert batched_positions.shape == (num_axes, 3)
        props = _messages.BatchedAxesProps(
            wxyzs_batched=batched_wxyzs.astype(np.float32),
            positions_batched=batched_positions.astype(np.float32),
            axes_length=axes_length,
            axes_radius=axes_radius,
        )
        message = _messages.BatchedAxesMessage(
            name=name,
            props=props,
        )
        return BatchedAxesHandle._make(self, message, name, wxyz, position, visible)

    def add_grid(
        self,
        name: str,
        width: float = 10.0,
        height: float = 10.0,
        width_segments: int = 10,
        height_segments: int = 10,
        plane: Literal["xz", "xy", "yx", "yz", "zx", "zy"] = "xy",
        cell_color: RgbTupleOrArray = (200, 200, 200),
        cell_thickness: float = 1.0,
        cell_size: float = 0.5,
        section_color: RgbTupleOrArray = (140, 140, 140),
        section_thickness: float = 1.0,
        section_size: float = 1.0,
        wxyz: tuple[float, float, float, float] | np.ndarray = (1.0, 0.0, 0.0, 0.0),
        position: tuple[float, float, float] | np.ndarray = (0.0, 0.0, 0.0),
        visible: bool = True,
    ) -> GridHandle:
        """Add a 2D grid to the scene.

        This can be useful as a size, orientation, or ground plane reference.

        Args:
            name: Name of the grid.
            width: Width of the grid.
            height: Height of the grid.
            width_segments: Number of segments along the width.
            height_segments: Number of segments along the height.
            plane: The plane in which the grid is oriented (e.g., 'xy', 'yz').
            cell_color: Color of the grid cells as an RGB tuple.
            cell_thickness: Thickness of the grid lines.
            cell_size: Size of each cell in the grid.
            section_color: Color of the grid sections as an RGB tuple.
            section_thickness: Thickness of the section lines.
            section_size: Size of each section in the grid.
            wxyz: Quaternion rotation to parent frame from local frame (R_pl).
            position: Translation to parent frame from local frame (t_pl).
            visible: Whether or not this scene node is initially visible.

        Returns:
            Handle for manipulating scene node.
        """
        message = _messages.GridMessage(
            name=name,
            props=_messages.GridProps(
                width=width,
                height=height,
                width_segments=width_segments,
                height_segments=height_segments,
                plane=plane,
                cell_color=_encode_rgb(cell_color),
                cell_thickness=cell_thickness,
                cell_size=cell_size,
                section_color=_encode_rgb(section_color),
                section_thickness=section_thickness,
                section_size=section_size,
            ),
        )
        return GridHandle._make(self, message, name, wxyz, position, visible)

    def add_label(
        self,
        name: str,
        text: str,
        wxyz: tuple[float, float, float, float] | np.ndarray = (1.0, 0.0, 0.0, 0.0),
        position: tuple[float, float, float] | np.ndarray = (0.0, 0.0, 0.0),
        visible: bool = True,
    ) -> LabelHandle:
        """Add a 2D label to the scene.

        This method creates a text label in the 3D scene, which can be used to annotate
        or provide information about specific points or objects.

        Args:
            name: Name of the label.
            text: Text content of the label.
            wxyz: Quaternion rotation to parent frame from local frame (R_pl).
            position: Translation to parent frame from local frame (t_pl).
            visible: Whether or not this scene node is initially visible.

        Returns:
            Handle for manipulating scene node.
        """
        message = _messages.LabelMessage(name, _messages.LabelProps(text))
        return LabelHandle._make(self, message, name, wxyz, position, visible=visible)

    def add_point_cloud(
        self,
        name: str,
        points: np.ndarray,
        colors: np.ndarray | tuple[float, float, float],
        point_size: float = 0.1,
        point_shape: Literal[
            "square", "diamond", "circle", "rounded", "sparkle"
        ] = "square",
        wxyz: tuple[float, float, float, float] | np.ndarray = (1.0, 0.0, 0.0, 0.0),
        position: tuple[float, float, float] | np.ndarray = (0.0, 0.0, 0.0),
        visible: bool = True,
    ) -> PointCloudHandle:
        """Add a point cloud to the scene.

        Args:
            name: Name of scene node. Determines location in kinematic tree.
            points: Location of points. Should have shape (N, 3).
            colors: Colors of points. Should have shape (N, 3) or (3,).
            point_size: Size of each point.
            point_shape: Shape to draw each point.
            wxyz: Quaternion rotation to parent frame from local frame (R_pl).
            position: Translation to parent frame from local frame (t_pl).
            visible: Whether or not this scene node is initially visible.

        Returns:
            Handle for manipulating scene node.
        """
        colors_cast = colors_to_uint8(np.asarray(colors))
        assert (
            len(points.shape) == 2 and points.shape[-1] == 3
        ), "Shape of points should be (N, 3)."
        assert colors_cast.shape in {
            points.shape,
            (3,),
        }, "Shape of colors should be (N, 3) or (3,)."

        if colors_cast.shape == (3,):
            colors_cast = np.tile(colors_cast[None, :], reps=(points.shape[0], 1))

        message = _messages.PointCloudMessage(
            name=name,
            props=_messages.PointCloudProps(
                points=points.astype(np.float16),
                colors=colors_cast,
                point_size=point_size,
                point_ball_norm={
                    "square": float("inf"),
                    "diamond": 1.0,
                    "circle": 2.0,
                    "rounded": 3.0,
                    "sparkle": 0.6,
                }[point_shape],
            ),
        )
        return PointCloudHandle._make(self, message, name, wxyz, position, visible)

    def add_mesh_skinned(
        self,
        name: str,
        vertices: np.ndarray,
        faces: np.ndarray,
        bone_wxyzs: tuple[tuple[float, float, float, float], ...] | np.ndarray,
        bone_positions: tuple[tuple[float, float, float], ...] | np.ndarray,
        skin_weights: np.ndarray,
        color: RgbTupleOrArray = (90, 200, 255),
        wireframe: bool = False,
        opacity: float | None = None,
        material: Literal["standard", "toon3", "toon5"] = "standard",
        flat_shading: bool = False,
        side: Literal["front", "back", "double"] = "front",
        wxyz: Tuple[float, float, float, float] | np.ndarray = (1.0, 0.0, 0.0, 0.0),
        position: Tuple[float, float, float] | np.ndarray = (0.0, 0.0, 0.0),
        visible: bool = True,
    ) -> MeshSkinnedHandle:
        """Add a skinned mesh to the scene, which we can deform using a set of
        bone transformations.

        Args:
            name: A scene tree name. Names in the format of /parent/child can be used to
                define a kinematic tree.
            vertices: A numpy array of vertex positions. Should have shape (V, 3).
            faces: A numpy array of faces, where each face is represented by indices of
                vertices. Should have shape (F,)
            bone_wxyzs: Nested tuple or array of initial bone orientations.
            bone_positions: Nested tuple or array of initial bone positions.
            skin_weights: A numpy array of skin weights. Should have shape (V, B) where B
                is the number of bones. Only the top 4 bone weights for each
                vertex will be used.
            color: Color of the mesh as an RGB tuple.
            wireframe: Boolean indicating if the mesh should be rendered as a wireframe.
            opacity: Opacity of the mesh. None means opaque.
            material: Material type of the mesh ('standard', 'toon3', 'toon5').
                This argument is ignored when wireframe=True.
            flat_shading: Whether to do flat shading. This argument is ignored
                when wireframe=True.
            side: Side of the surface to render ('front', 'back', 'double').
            wxyz: Quaternion rotation to parent frame from local frame (R_pl).
            position: Translation from parent frame to local frame (t_pl).
            visible: Whether or not this mesh is initially visible.

        Returns:
            Handle for manipulating scene node.
        """
        if wireframe and material != "standard":
            warnings.warn(
                f"Invalid combination of {wireframe=} and {material=}. Material argument will be ignored.",
                stacklevel=2,
            )
        if wireframe and flat_shading:
            warnings.warn(
                f"Invalid combination of {wireframe=} and {flat_shading=}. Flat shading argument will be ignored.",
                stacklevel=2,
            )

        assert len(bone_wxyzs) == len(bone_positions)
        num_bones = len(bone_wxyzs)
        assert skin_weights.shape == (vertices.shape[0], num_bones)

        # Take the four biggest indices.
        top4_skin_indices = np.argsort(skin_weights, axis=-1)[:, -4:]
        top4_skin_weights = skin_weights[
            np.arange(vertices.shape[0])[:, None], top4_skin_indices
        ]
        assert (
            top4_skin_weights.shape == top4_skin_indices.shape == (vertices.shape[0], 4)
        )

        bone_wxyzs = np.asarray(bone_wxyzs)
        bone_positions = np.asarray(bone_positions)
        assert bone_wxyzs.shape == (num_bones, 4)
        assert bone_positions.shape == (num_bones, 3)
        message = _messages.SkinnedMeshMessage(
            name=name,
            props=_messages.SkinnedMeshProps(
                vertices=vertices.astype(np.float32),
                faces=faces.astype(np.uint32),
                color=_encode_rgb(color),
                wireframe=wireframe,
                opacity=opacity,
                flat_shading=flat_shading,
                side=side,
                material=material,
                bone_wxyzs=bone_wxyzs.astype(np.float32),
                bone_positions=bone_positions.astype(np.float32),
                skin_indices=top4_skin_indices.astype(np.uint16),
                skin_weights=top4_skin_weights.astype(np.float32),
            ),
        )
        handle = MeshHandle._make(self, message, name, wxyz, position, visible)
        return MeshSkinnedHandle(
            handle._impl,
            bones=tuple(
                MeshSkinnedBoneHandle(
                    _impl=BoneState(
                        name=name,
                        websock_interface=self._websock_interface,
                        bone_index=i,
                        wxyz=bone_wxyzs[i],
                        position=bone_positions[i],
                    )
                )
                for i in range(num_bones)
            ),
        )

    def add_mesh_simple(
        self,
        name: str,
        vertices: np.ndarray,
        faces: np.ndarray,
        color: RgbTupleOrArray = (90, 200, 255),
        wireframe: bool = False,
        opacity: float | None = None,
        material: Literal["standard", "toon3", "toon5"] = "standard",
        flat_shading: bool = False,
        side: Literal["front", "back", "double"] = "front",
        wxyz: tuple[float, float, float, float] | np.ndarray = (1.0, 0.0, 0.0, 0.0),
        position: tuple[float, float, float] | np.ndarray = (0.0, 0.0, 0.0),
        visible: bool = True,
    ) -> MeshHandle:
        """Add a mesh to the scene.

        Args:
            name: A scene tree name. Names in the format of /parent/child can be used to
                define a kinematic tree.
            vertices: A numpy array of vertex positions. Should have shape (V, 3).
            faces: A numpy array of faces, where each face is represented by indices of
                vertices. Should have shape (F,)
            color: Color of the mesh as an RGB tuple.
            wireframe: Boolean indicating if the mesh should be rendered as a wireframe.
            opacity: Opacity of the mesh. None means opaque.
            material: Material type of the mesh ('standard', 'toon3', 'toon5').
                This argument is ignored when wireframe=True.
            flat_shading: Whether to do flat shading. This argument is ignored
                when wireframe=True.
            side: Side of the surface to render ('front', 'back', 'double').
            wxyz: Quaternion rotation to parent frame from local frame (R_pl).
            position: Translation from parent frame to local frame (t_pl).
            visible: Whether or not this mesh is initially visible.

        Returns:
            Handle for manipulating scene node.
        """
        if wireframe and material != "standard":
            warnings.warn(
                f"Invalid combination of {wireframe=} and {material=}. Material argument will be ignored.",
                stacklevel=2,
            )
        if wireframe and flat_shading:
            warnings.warn(
                f"Invalid combination of {wireframe=} and {flat_shading=}. Flat shading argument will be ignored.",
                stacklevel=2,
            )
        message = _messages.MeshMessage(
            name=name,
            props=_messages.MeshProps(
                vertices=vertices.astype(np.float32),
                faces=faces.astype(np.uint32),
                color=_encode_rgb(color),
                wireframe=wireframe,
                opacity=opacity,
                flat_shading=flat_shading,
                side=side,
                material=material,
            ),
        )
        return MeshHandle._make(self, message, name, wxyz, position, visible)

    def add_mesh_trimesh(
        self,
        name: str,
        mesh: trimesh.Trimesh,
        scale: float = 1.0,
        wxyz: tuple[float, float, float, float] | np.ndarray = (1.0, 0.0, 0.0, 0.0),
        position: tuple[float, float, float] | np.ndarray = (0.0, 0.0, 0.0),
        visible: bool = True,
    ) -> GlbHandle:
        """Add a trimesh mesh to the scene. Internally calls `self.add_glb()`.

        Args:
            name: A scene tree name. Names in the format of /parent/child can be used to
              define a kinematic tree.
            mesh: A trimesh mesh object.
            scale: A scale for resizing the mesh.
            wxyz: Quaternion rotation to parent frame from local frame (R_pl).
            position: Translation to parent frame from local frame (t_pl).
            visible: Whether or not this scene node is initially visible.

        Returns:
            Handle for manipulating scene node.
        """

        with io.BytesIO() as data_buffer:
            mesh.export(data_buffer, file_type="glb")
            glb_data = data_buffer.getvalue()
            return self.add_glb(
                name,
                glb_data=glb_data,
                scale=scale,
                wxyz=wxyz,
                position=position,
                visible=visible,
            )

    def _add_gaussian_splats(self, *args, **kwargs) -> GaussianSplatHandle:
        """Backwards compatibility shim. Use `add_gaussian_splats()` instead."""
        return self.add_gaussian_splats(*args, **kwargs)

    def add_gaussian_splats(
        self,
        name: str,
        centers: np.ndarray,
        covariances: np.ndarray,
        rgbs: np.ndarray,
        opacities: np.ndarray,
        wxyz: Tuple[float, float, float, float] | np.ndarray = (1.0, 0.0, 0.0, 0.0),
        position: Tuple[float, float, float] | np.ndarray = (0.0, 0.0, 0.0),
        visible: bool = True,
    ) -> GaussianSplatHandle:
        """Add a model to render using Gaussian Splatting.

        **Experimental.** This feature is experimental and still under
        development. It may be changed or removed.

        Arguments:
            name: Scene node name.
            centers: Centers of Gaussians. (N, 3).
            covariances: Second moment for each Gaussian. (N, 3, 3).
            rgbs: Color for each Gaussian. (N, 3).
            opacities: Opacity for each Gaussian. (N, 1).
            wxyz: R_parent_local transformation.
            position: t_parent_local transformation.
            visible: Initial visibility of scene node.

        Returns:
            Scene node handle.
        """
        num_gaussians = centers.shape[0]
        assert centers.shape == (num_gaussians, 3)
        assert rgbs.shape == (num_gaussians, 3)
        assert opacities.shape == (num_gaussians, 1)
        assert covariances.shape == (num_gaussians, 3, 3)

<<<<<<< HEAD
        cov_triu = covariances.reshape((-1, 9))[
            :, np.array([0, 1, 2, 4, 5, 8])
        ]
=======
        # Get upper-triangular terms of covariance matrix.
        cov_triu = covariances.reshape((-1, 9))[:, np.array([0, 1, 2, 4, 5, 8])]
>>>>>>> e1d8c5ec
        buffer = np.concatenate(
            [
                # First texelFetch.
                # - xyz (96 bits): centers.
                centers.astype(np.float32).view(np.uint8),
                # - w (32 bits): this is reserved for use by the renderer.
                np.zeros((num_gaussians, 4), dtype=np.uint8),
                # Second texelFetch.
                # - xyz (96 bits): upper-triangular terms of covariance.
                cov_triu.astype(np.float16).copy().view(np.uint8),
                # - w (32 bits): rgba.
                colors_to_uint8(rgbs),
                colors_to_uint8(opacities),
            ],
            axis=-1,
        ).view(np.uint32)
        assert buffer.shape == (num_gaussians, 8)

        message = _messages.GaussianSplatsMessage(
            name=name,
            props=_messages.GaussianSplatsProps(
                buffer=buffer,
            ),
        )
        node_handle = GaussianSplatHandle._make(
            self, message, name, wxyz, position, visible
        )
        return node_handle

    def add_box(
        self,
        name: str,
        color: RgbTupleOrArray,
        dimensions: tuple[float, float, float] | np.ndarray = (1.0, 1.0, 1.0),
        wxyz: tuple[float, float, float, float] | np.ndarray = (1.0, 0.0, 0.0, 0.0),
        position: tuple[float, float, float] | np.ndarray = (0.0, 0.0, 0.0),
        visible: bool = True,
    ) -> MeshHandle:
        """Add a box to the scene.

        Args:
            name: A scene tree name. Names in the format of /parent/child can be used to
                define a kinematic tree.
            color: Color of the box as an RGB tuple.
            dimensions: Dimensions of the box (x, y, z).
            wxyz: Quaternion rotation to parent frame from local frame (R_pl).
            position: Translation from parent frame to local frame (t_pl).
            visible: Whether or not this box is initially visible.

        Returns:
            Handle for manipulating scene node.
        """
        import trimesh.creation

        mesh = trimesh.creation.box(dimensions)

        return self.add_mesh_simple(
            name=name,
            vertices=mesh.vertices,
            faces=mesh.faces,
            color=color,
            flat_shading=True,
            position=position,
            wxyz=wxyz,
            visible=visible,
        )

    def add_icosphere(
        self,
        name: str,
        radius: float,
        color: RgbTupleOrArray,
        subdivisions: int = 3,
        wxyz: tuple[float, float, float, float] | np.ndarray = (1.0, 0.0, 0.0, 0.0),
        position: tuple[float, float, float] | np.ndarray = (0.0, 0.0, 0.0),
        visible: bool = True,
    ) -> MeshHandle:
        """Add an icosphere to the scene.

        Args:
            name: A scene tree name. Names in the format of /parent/child can be used to
                define a kinematic tree.
            radius: Radius of the icosphere.
            color: Color of the icosphere as an RGB tuple.
            subdivisions: Number of subdivisions to use when creating the icosphere.
            wxyz: Quaternion rotation to parent frame from local frame (R_pl).
            position: Translation from parent frame to local frame (t_pl).
            visible: Whether or not this icosphere is initially visible.

        Returns:
            Handle for manipulating scene node.
        """
        import trimesh.creation

        mesh = trimesh.creation.icosphere(subdivisions=subdivisions, radius=radius)

        # We use add_mesh_simple() because it lets us do smooth shading;
        # add_mesh_trimesh() currently does not.
        return self.add_mesh_simple(
            name=name,
            vertices=mesh.vertices,
            faces=mesh.faces,
            color=color,
            flat_shading=False,
            position=position,
            wxyz=wxyz,
            visible=visible,
        )

    def set_background_image(
        self,
        image: np.ndarray,
        format: Literal["png", "jpeg"] = "jpeg",
        jpeg_quality: int | None = None,
        depth: np.ndarray | None = None,
    ) -> None:
        """Set a background image for the scene, optionally with depth compositing.

        Args:
            image: The image to set as the background. Should have shape (H, W, 3).
            format: Format to transport and display the image using ('png' or 'jpeg').
            jpeg_quality: Quality of the jpeg image (if jpeg format is used).
            depth: Optional depth image to use to composite background with scene elements.
        """
        media_type, rgb_bytes = _encode_image_binary(
            image, format, jpeg_quality=jpeg_quality
        )

        # Encode depth if provided. We use a 3-channel PNG to represent a fixed point
        # depth at each pixel.
        depth_bytes = None
        if depth is not None:
            # Convert to fixed-point.
            # We'll support from 0 -> (2^24 - 1) / 100_000.
            #
            # This translates to a range of [0, 167.77215], with a precision of 1e-5.
            assert len(depth.shape) == 2 or (
                len(depth.shape) == 3 and depth.shape[2] == 1
            ), "Depth should have shape (H,W) or (H,W,1)."
            depth = np.clip(depth * 100_000, 0, 2**24 - 1).astype(np.uint32)
            assert depth is not None  # Appease mypy.
            intdepth: np.ndarray = depth.reshape((*depth.shape[:2], 1)).view(np.uint8)
            assert intdepth.shape == (*depth.shape[:2], 4)
            with io.BytesIO() as data_buffer:
                iio.imwrite(data_buffer, intdepth[:, :, :3], extension=".png")
                depth_bytes = data_buffer.getvalue()

        self._websock_interface.queue_message(
            _messages.BackgroundImageMessage(
                media_type=media_type,
                rgb_bytes=rgb_bytes,
                depth_bytes=depth_bytes,
            )
        )

    def add_image(
        self,
        name: str,
        image: np.ndarray,
        render_width: float,
        render_height: float,
        format: Literal["png", "jpeg"] = "jpeg",
        jpeg_quality: int | None = None,
        wxyz: tuple[float, float, float, float] | np.ndarray = (1.0, 0.0, 0.0, 0.0),
        position: tuple[float, float, float] | np.ndarray = (0.0, 0.0, 0.0),
        visible: bool = True,
    ) -> ImageHandle:
        """Add a 2D image to the scene.

        Args:
            name: A scene tree name. Names in the format of /parent/child can be used to
                define a kinematic tree.
            image: A numpy array representing the image.
            render_width: Width at which the image should be rendered in the scene.
            render_height: Height at which the image should be rendered in the scene.
            format: Format to transport and display the image using ('png' or 'jpeg').
            jpeg_quality: Quality of the jpeg image (if jpeg format is used).
            wxyz: Quaternion rotation to parent frame from local frame (R_pl).
            position: Translation from parent frame to local frame (t_pl).
            visible: Whether or not this image is initially visible.

        Returns:
            Handle for manipulating scene node.
        """
        media_type, binary = _encode_image_binary(
            image, format, jpeg_quality=jpeg_quality
        )
        message = _messages.ImageMessage(
            name=name,
            props=_messages.ImageProps(
                media_type=media_type,
                data=binary,
                render_width=render_width,
                render_height=render_height,
            ),
        )
        return ImageHandle._make(self, message, name, wxyz, position, visible)

    def add_transform_controls(
        self,
        name: str,
        scale: float = 1.0,
        line_width: float = 2.5,
        fixed: bool = False,
        auto_transform: bool = True,
        active_axes: tuple[bool, bool, bool] = (True, True, True),
        disable_axes: bool = False,
        disable_sliders: bool = False,
        disable_rotations: bool = False,
        translation_limits: tuple[
            tuple[float, float], tuple[float, float], tuple[float, float]
        ] = ((-1000.0, 1000.0), (-1000.0, 1000.0), (-1000.0, 1000.0)),
        rotation_limits: tuple[
            tuple[float, float], tuple[float, float], tuple[float, float]
        ] = ((-1000.0, 1000.0), (-1000.0, 1000.0), (-1000.0, 1000.0)),
        depth_test: bool = True,
        opacity: float = 1.0,
        wxyz: tuple[float, float, float, float] | np.ndarray = (1.0, 0.0, 0.0, 0.0),
        position: tuple[float, float, float] | np.ndarray = (0.0, 0.0, 0.0),
        visible: bool = True,
    ) -> TransformControlsHandle:
        """Add a transform gizmo for interacting with the scene.

        This method adds a transform control (gizmo) to the scene, allowing for interactive
        manipulation of objects in terms of their position, rotation, and scale.

        Args:
            name: A scene tree name. Names in the format of /parent/child can be used to
                define a kinematic tree.
            scale: Scale of the transform controls.
            line_width: Width of the lines used in the gizmo.
            fixed: Boolean indicating if the gizmo should be fixed in position.
            auto_transform: Whether the transform should be applied automatically.
            active_axes: tuple of booleans indicating active axes.
            disable_axes: Boolean to disable axes interaction.
            disable_sliders: Boolean to disable slider interaction.
            disable_rotations: Boolean to disable rotation interaction.
            translation_limits: Limits for translation.
            rotation_limits: Limits for rotation.
            depth_test: Boolean indicating if depth testing should be used when rendering.
            opacity: Opacity of the gizmo.
            wxyz: Quaternion rotation to parent frame from local frame (R_pl).
            position: Translation from parent frame to local frame (t_pl).
            visible: Whether or not this gizmo is initially visible.

        Returns:
            Handle for manipulating (and reading state of) scene node.
        """
        message = _messages.TransformControlsMessage(
            name=name,
            props=_messages.TransformControlsProps(
                scale=scale,
                line_width=line_width,
                fixed=fixed,
                auto_transform=auto_transform,
                active_axes=active_axes,
                disable_axes=disable_axes,
                disable_sliders=disable_sliders,
                disable_rotations=disable_rotations,
                translation_limits=translation_limits,
                rotation_limits=rotation_limits,
                depth_test=depth_test,
                opacity=opacity,
            ),
        )

        def sync_cb(client_id: ClientId, state: TransformControlsHandle) -> None:
            message_orientation = _messages.SetOrientationMessage(
                name=name,
                wxyz=tuple(map(float, state._impl.wxyz)),  # type: ignore
            )
            message_orientation.excluded_self_client = client_id
            self._websock_interface.queue_message(message_orientation)

            message_position = _messages.SetPositionMessage(
                name=name,
                position=tuple(map(float, state._impl.position)),  # type: ignore
            )
            message_position.excluded_self_client = client_id
            self._websock_interface.queue_message(message_position)

        node_handle = SceneNodeHandle._make(
            self, message, name, wxyz, position, visible
        )
        state_aux = _TransformControlsState(
            last_updated=time.time(),
            update_cb=[],
            sync_cb=sync_cb,
        )
        handle = TransformControlsHandle(node_handle._impl, state_aux)
        self._handle_from_transform_controls_name[name] = handle
        return handle

    def reset(self) -> None:
        """Reset the scene."""
        self._websock_interface.queue_message(_messages.ResetSceneMessage())

    def _get_client_handle(self, client_id: ClientId) -> ClientHandle:
        """Private helper for getting a client handle from its ID."""
        # Avoid circular imports.
        from ._viser import ViserServer

        # Implementation-wise, note that MessageApi is never directly instantiated.
        # Instead, it serves as a mixin/base class for either ViserServer, which
        # maintains a registry of connected clients, or ClientHandle, which should
        # only ever be dealing with its own client_id.
        if isinstance(self._owner, ViserServer):
            # TODO: there's a potential race condition here when the client disconnects.
            # This probably applies to multiple other parts of the code, we should
            # revisit all of the cases where we index into connected_clients.
            return self._owner._connected_clients[client_id]
        else:
            assert client_id == self._owner.client_id
            return self._owner

    async def _handle_transform_controls_updates(
        self, client_id: ClientId, message: _messages.TransformControlsUpdateMessage
    ) -> None:
        """Callback for handling transform gizmo messages."""
        handle = self._handle_from_transform_controls_name.get(message.name, None)
        if handle is None:
            return

        # Update state.
        wxyz = np.array(message.wxyz)
        position = np.array(message.position)
        handle._impl.wxyz = wxyz
        handle._impl.position = position
        handle._impl_aux.last_updated = time.time()

        # Trigger callbacks.
        for cb in handle._impl_aux.update_cb:
            if asyncio.iscoroutinefunction(cb):
                await cb(handle)
            else:
                self._thread_executor.submit(cb, handle)
        if handle._impl_aux.sync_cb is not None:
            handle._impl_aux.sync_cb(client_id, handle)

    async def _handle_node_click_updates(
        self, client_id: ClientId, message: _messages.SceneNodeClickMessage
    ) -> None:
        """Callback for handling click messages."""
        handle = self._handle_from_node_name.get(message.name, None)
        if handle is None or handle._impl.click_cb is None:
            return
        for cb in handle._impl.click_cb:
            event = SceneNodePointerEvent(
                client=self._get_client_handle(client_id),
                client_id=client_id,
                event="click",
                target=cast(_ClickableSceneNodeHandle, handle),
                ray_origin=message.ray_origin,
                ray_direction=message.ray_direction,
                screen_pos=message.screen_pos,
                instance_index=message.instance_index,
            )
            if asyncio.iscoroutinefunction(cb):
                await cb(event)
            else:
                self._thread_executor.submit(cb, event)

    async def _handle_scene_pointer_updates(
        self, client_id: ClientId, message: _messages.ScenePointerMessage
    ):
        """Callback for handling click messages."""
        event = ScenePointerEvent(
            client=self._get_client_handle(client_id),
            client_id=client_id,
            event_type=message.event_type,
            ray_origin=message.ray_origin,
            ray_direction=message.ray_direction,
            screen_pos=message.screen_pos,
        )
        # Call the callback if it exists, and the after-run callback.
        if self._scene_pointer_cb is None:
            return
        if asyncio.iscoroutinefunction(self._scene_pointer_cb):
            await self._scene_pointer_cb(event)
        else:
            self._thread_executor.submit(self._scene_pointer_cb, event)

    def on_pointer_event(
        self, event_type: Literal["click", "rect-select"]
    ) -> Callable[
        [Callable[[ScenePointerEvent], None]], Callable[[ScenePointerEvent], None]
    ]:
        """Add a callback for scene pointer events.

        Args:
            event_type: event to listen to.
        """
        # Ensure the event type is valid.
        assert event_type in get_args(_messages.ScenePointerEventType)

        from ._viser import ClientHandle, ViserServer

        def cleanup_previous_event(target: ViserServer | ClientHandle):
            # If the server or client does not have a scene pointer callback, return.
            if target.scene._scene_pointer_cb is None:
                return

            # Remove callback.
            target.scene.remove_pointer_callback()

        def decorator(
            func: Callable[[ScenePointerEvent], None],
        ) -> Callable[[ScenePointerEvent], None]:
            # Check if another scene pointer event was previously registered.
            # If so, we need to clear the previous event and register the new one.
            cleanup_previous_event(self._owner)

            # If called on the server handle, remove all clients' callbacks.
            if isinstance(self._owner, ViserServer):
                for client in self._owner.get_clients().values():
                    cleanup_previous_event(client)

            # If called on the client handle, and server handle has a callback, remove the server's callback.
            # (If the server has a callback, none of the clients should have callbacks.)
            elif isinstance(self._owner, ClientHandle):
                server = self._owner._viser_server
                cleanup_previous_event(server)

            self._scene_pointer_cb = func
            self._scene_pointer_event_type = event_type

            self._websock_interface.queue_message(
                _messages.ScenePointerEnableMessage(enable=True, event_type=event_type)
            )
            return func

        return decorator

    def on_pointer_callback_removed(
        self,
        func: Callable[[], NoneOrCoroutine],
    ) -> Callable[[], NoneOrCoroutine]:
        """Add a callback to run automatically when the callback for a scene
        pointer event is removed. This will be triggered exactly once, either
        manually (via :meth:`remove_pointer_callback()`) or automatically (if
        the scene pointer event is overridden with another call to
        :meth:`on_pointer_event()`).

        Args:
            func: Callback for when scene pointer events are removed.
        """
        self._scene_pointer_done_cb = func
        return func

    def remove_pointer_callback(
        self,
    ) -> None:
        """Remove the currently attached scene pointer event. This will trigger
        any callback attached to `.on_scene_pointer_removed()`."""

        if self._scene_pointer_cb is None:
            warnings.warn(
                "No scene pointer callback exists for this server/client, ignoring.",
                stacklevel=2,
            )
            return

        # Notify client that the listener has been removed.
        event_type = self._scene_pointer_event_type
        assert event_type is not None
        self._websock_interface.queue_message(
            _messages.ScenePointerEnableMessage(enable=False, event_type=event_type)
        )
        self._owner.flush()

        # Run cleanup callback.
        if asyncio.iscoroutinefunction(self._scene_pointer_done_cb):
            self._event_loop.create_task(self._scene_pointer_done_cb())
        else:
            self._scene_pointer_done_cb()

        # Reset the callback and event type, on the python side.
        self._scene_pointer_cb = None
        self._scene_pointer_done_cb = lambda: None
        self._scene_pointer_event_type = None

    def add_3d_gui_container(
        self,
        name: str,
        wxyz: tuple[float, float, float, float] | np.ndarray = (1.0, 0.0, 0.0, 0.0),
        position: tuple[float, float, float] | np.ndarray = (0.0, 0.0, 0.0),
        visible: bool = True,
    ) -> Gui3dContainerHandle:
        """Add a 3D gui container to the scene. The returned container handle can be
        used as a context to place GUI elements into the 3D scene.

        Args:
            name: A scene tree name. Names in the format of /parent/child can be used to
                define a kinematic tree.
            wxyz: Quaternion rotation to parent frame from local frame (R_pl).
            position: Translation to parent frame from local frame (t_pl).
            visible: Whether or not this scene node is initially visible.

        Returns:
            Handle for manipulating scene node. Can be used as a context to place GUI
            elements inside of the container.
        """

        # Avoids circular import.
        from ._gui_api import _make_uuid

        # New name to make the type checker happy; ViserServer and ClientHandle inherit
        # from both GuiApi and MessageApi. The pattern below is unideal.
        gui_api = self._owner.gui

        # Remove the 3D GUI container if it already exists. This will make sure
        # contained GUI elements are removed, preventing potential memory leaks.
        if name in self._handle_from_node_name:
            self._handle_from_node_name[name].remove()

        container_id = _make_uuid()
        message = _messages.Gui3DMessage(
            name=name,
            props=_messages.Gui3DProps(
                order=time.time(),
                container_uuid=container_id,
            ),
        )
        node_handle = SceneNodeHandle._make(
            self, message, name, wxyz, position, visible=visible
        )
        return Gui3dContainerHandle(node_handle._impl, gui_api, container_id)

    def remove_by_name(self, name: str) -> None:
        """Helper to call `.remove()` on the scene node handles of the `name`
        element or any of its children."""
        handle_from_node_name = self._handle_from_node_name.copy()
        name = name.rstrip("/")  # '/parent/' => '/parent'
        for node_name, handle in handle_from_node_name.items():
            if node_name == name or node_name.startswith(name + "/"):
                handle.remove()<|MERGE_RESOLUTION|>--- conflicted
+++ resolved
@@ -1235,14 +1235,8 @@
         assert opacities.shape == (num_gaussians, 1)
         assert covariances.shape == (num_gaussians, 3, 3)
 
-<<<<<<< HEAD
-        cov_triu = covariances.reshape((-1, 9))[
-            :, np.array([0, 1, 2, 4, 5, 8])
-        ]
-=======
         # Get upper-triangular terms of covariance matrix.
         cov_triu = covariances.reshape((-1, 9))[:, np.array([0, 1, 2, 4, 5, 8])]
->>>>>>> e1d8c5ec
         buffer = np.concatenate(
             [
                 # First texelFetch.
